import mongoose from 'mongoose';
const { Schema } = mongoose;

const portfolioSchema = new Schema({
  user: {
    type: Schema.Types.ObjectId,
    ref: 'User', // Karena designer adalah bagian dari User
    required: true,
  },
  deliverable: {
    type: Schema.Types.ObjectId,
    ref: 'Deliverable', // Sesuai dengan nama model Deliverable
    required: true,
  },
  title: {
<<<<<<< HEAD
      type: String, // Judul portofolio
      required: true,
    },
=======
    type: String, // Judul portofolio
    required: true,
  },
>>>>>>> b242aaee
}, {
  timestamps: true,
});

const Portfolio = mongoose.model('Portfolio', portfolioSchema);
export default Portfolio;<|MERGE_RESOLUTION|>--- conflicted
+++ resolved
@@ -13,15 +13,9 @@
     required: true,
   },
   title: {
-<<<<<<< HEAD
-      type: String, // Judul portofolio
-      required: true,
-    },
-=======
     type: String, // Judul portofolio
-    required: true,
-  },
->>>>>>> b242aaee
+     required: true,
+   },
 }, {
   timestamps: true,
 });
